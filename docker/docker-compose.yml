version: "3"
services:
  caddy:
    build:
      context: ../bcreg-x
      dockerfile: Dockerfile.caddy
    environment:
      TOB_API_URL: ${TOB_API_URL}
      WEB_BASE_HREF: ${WEB_BASE_HREF:-/}
      WEB_HOST_NAME: ${WEB_HOST_NAME:-0.0.0.0}
      WEB_HOST_PORT: ${WEB_HOST_PORT:-8080}
      WEB_HOST_TLS: ${WEB_HOST_TLS:-off}
      AGENT_HOST: ${AGENT_HOST:-agent}
      AGENT_PORT: ${AGENT_PORT:-8000}
    links:
      - bcreg-controller:agent
    networks:
      - bcreg
    ports:
      - ${WEB_HTTP_PORT:-5000}:${WEB_HOST_PORT:-8080}
    volumes:
      - caddy-data:/root/.caddy
      - caddy-logs:/srv/logs

  bcreg-controller:
    build:
      context: ../bcreg-aca
      dockerfile: Dockerfile
    environment:
      CONFIG_ROOT: ../config
      HOST_PORT: ${CONTROLLER_PORT}
      ENVIRONMENT: ${ENVIRONMENT:-default}
      AGENT_ADMIN_URL: http://bcreg-agent:${AGENT_ADMIN_INTERFACE_PORT}
      AGENT_ADMIN_API_KEY: ${AGENT_ADMIN_API_KEY}
      TOB_AGENT_ADMIN_URL: ${TOB_AGENT_ADMIN_URL}
      TOB_ADMIN_API_KEY: ${TOB_ADMIN_API_KEY}
      #RECORD_TIMINGS: 'true'
    networks:
      - orgbook
      - bcreg
    ports:
      - ${EXPOSED_CONTROLLER_PORT}:${CONTROLLER_PORT}
    depends_on:
      - bcreg-agent
    entrypoint: >
      /bin/bash -c "
        echo sleeping ...;
        sleep 15;
        ../docker-entrypoint.sh;"

  bcreg-agent:
    image: vcr-agent
    environment:
      - GENESIS_URL=${GENESIS_URL}
      - AGENT_WALLET_NAME=${AGENT_WALLET_NAME:-icat_agent_wallet}
      - WALLET_TYPE=${WALLET_TYPE}
      - POSTGRESQL_WALLET_HOST=${POSTGRESQL_WALLET_HOST}
      - POSTGRESQL_WALLET_PORT=${POSTGRESQL_WALLET_PORT}
      - POSTGRESQL_WALLET_USER=${POSTGRESQL_USER}
      - POSTGRESQL_WALLET_PASSWORD=${POSTGRESQL_PASSWORD}
      - POSTGRESQL_WALLET_ADMIN_PASSWORD=${POSTGRESQL_ADMIN_PASSWORD}
      - WALLET_ENCRYPTION_KEY=${WALLET_ENCRYPTION_KEY}
      - WALLET_SEED=${WALLET_SEED}
      # - WALLET_DID=${ISSUER_WALLET_DID}
      - WEBHOOK_URL=${CONTROLLER_URL}/api/agentcb
      - HTTP_INTERFACE_PORT=${AGENT_HTTP_INTERFACE_PORT}
      - WS_INTERFACE_PORT=${AGENT_WS_INTERFACE_PORT}
      - ADMIN_INTERFACE_PORT=${AGENT_ADMIN_INTERFACE_PORT}
      - AGENT_NAME=${AGENT_NAME}
    networks:
      - orgbook
      - bcreg
    ports:
      - ${AGENT_HTTP_INTERFACE_PORT}:${AGENT_HTTP_INTERFACE_PORT}
      - ${AGENT_WS_INTERFACE_PORT}:${AGENT_WS_INTERFACE_PORT}
      - ${AGENT_ADMIN_INTERFACE_PORT}:${AGENT_ADMIN_INTERFACE_PORT}
    depends_on:
      - bcreg-wallet-db
    entrypoint: /bin/bash
    command: [
        "-c",
        "curl -d '{\"seed\":\"${WALLET_SEED}\", \"role\":\"TRUST_ANCHOR\", \"alias\":\"${AGENT_NAME}\"}' -X POST ${LEDGER_URL}/register; \
        sleep 2; \
        aca-py start \
        --inbound-transport http '0.0.0.0' ${AGENT_HTTP_INTERFACE_PORT} \
        --inbound-transport ws '0.0.0.0' ${AGENT_WS_INTERFACE_PORT} \
        --endpoint ${AGENT_ENDPOINT} \
        --outbound-transport ws \
        --outbound-transport http \
        --genesis-url '${GENESIS_URL}' \
        --auto-accept-invites \
        --auto-accept-requests \
        --auto-ping-connection \
        --auto-respond-messages \
        --auto-respond-credential-proposal \
        --auto-respond-credential-offer \
        --auto-respond-credential-request \
        --auto-verify-presentation \
        --wallet-type 'indy' \
        --wallet-name '${AGENT_WALLET_NAME}' \
        --wallet-key '${WALLET_ENCRYPTION_KEY}' \
        --wallet-storage-type '${WALLET_TYPE}' \
        --wallet-storage-config '{\"url\":\"${POSTGRESQL_WALLET_HOST}:${POSTGRESQL_WALLET_PORT}\",\"max_connections\":5,\"wallet_scheme\":\"MultiWalletSingleTable\"}' \
        --wallet-storage-creds '{\"account\":\"${POSTGRESQL_USER}\",\"password\":\"${POSTGRESQL_PASSWORD}\",\"admin_account\":\"postgres\",\"admin_password\":\"${POSTGRESQL_ADMIN_PASSWORD}\"}' \
        --seed '${WALLET_SEED}' \
        --admin '0.0.0.0' ${AGENT_ADMIN_INTERFACE_PORT} \
        --${AGENT_ADMIN_MODE} \
        --label ${AGENT_NAME} \
        --plugin indy_catalyst_issuer_registration",
      ]

#        --log-config '/home/indy/debug-logger.cfg' \
#        --log-level 'debug' \

  bcregmara:
    build:
      context: ../data-pipeline
      dockerfile: docker/mara-app/Dockerfile
    environment:
      - HOST_IP=${MARA_HOST_IP:-0.0.0.0}
      - HOST_PORT=${MARA_HOST_PORT:-5000}
      - CONTROLLER_URL=${CONTROLLER_URL:-http://bcreg-controller:8000}
      - ENVIRONMENT=${ENVIRONMENT:-default}
      # [bc_registries]
      - BC_REG_DB_HOST=${BC_REG_DB_HOST:-host.docker.internal}
      - BC_REG_DB_PORT=${BC_REG_DB_PORT:-5454}
      - BC_REG_DB_DATABASE=${BC_REG_DB_DATABASE:-BC_REGISTRIES}
      - BC_REG_DB_USER=${BC_REG_DB_USER}
      - BC_REG_DB_PASSWORD=${BC_REG_DB_PASSWORD}
      # [event_processor]
      - EVENT_PROC_DB_HOST=${EVENT_PROC_DB_HOST:-bcregdb}
      - EVENT_PROC_DB_PORT=${EVENT_PROC_DB_PORT:-5432}
      - EVENT_PROC_DB_DATABASE=${EVENT_PROC_DB_DATABASE:-bc_reg_db}
      - EVENT_PROC_DB_USER=${EVENT_PROC_DB_USER:-bc_reg_db}
      - EVENT_PROC_DB_PASSWORD=
      - LOG_LEVEL=${LOG_LEVEL}
      # [mara_db]
      - MARA_DB_HOST=${MARA_DB_HOST:-bcregdb}
      - MARA_DB_PORT=${MARA_DB_PORT:-5432}
      - MARA_DB_DATABASE=${MARA_DB_DATABASE:-mara_db}
      - MARA_DB_USER=${MARA_DB_USER:-mara_db}
      # orgbook DB
      - ORGBOOK_DB_HOST=${ORGBOOK_DB_HOST:-tob-db}
      - ORGBOOK_DB_PORT=${ORGBOOK_DB_PORT:-5432}
      - ORGBOOK_DB_DATABASE=${ORGBOOK_DB_DATABASE:-THE_ORG_BOOK}
      - ORGBOOK_DB_USER=${ORGBOOK_DB_USER:-DB_USER}
      - ORGBOOK_DB_PASSWORD=${ORGBOOK_DB_PASSWORD:-DB_PASSWORD}
      # web hooks
      - WEBHOOK_URL=${WEBHOOK_URL}
      - WEBHOOK_LEVEL=${WEBHOOK_LEVEL:-0} # 0=Error, 1=Warning, 2=Info
      - PROJECT_NAME=${PROJECT_NAME:-von-local-developer-agent}
      - FRIENDLY_PROJECT_NAME=${FRIENDLY_PROJECT_NAME:-Local Developer Data Pipeline}
      - NOTIFY_OF_CREDENTIAL_POSTING_ERRORS=${NOTIFY_OF_CREDENTIAL_POSTING_ERRORS:-false}
    networks:
      - orgbook
    ports:
      - 5050:${MARA_HOST_PORT:-5000}
    depends_on:
      - bcregdb
    entrypoint: >
      /bin/bash -c "
        echo sleeping ...;
        sleep 5;
        ./docker-entrypoint.sh;"

  bcregdb:
    build:
      context: ../data-pipeline
      dockerfile: docker/postgres/Dockerfile
    environment:
      - POSTGRESQL_USER=${POSTGRESQL_USER}
      - POSTGRESQL_PASSWORD=${POSTGRESQL_PASSWORD}
      - POSTGRESQL_DATABASE=${POSTGRESQL_DATABASE}
    networks:
      - orgbook
    ports:
      #- 5432:5432
      - 5444:5432
    volumes:
      - mara-data:/var/lib/pgsql/data

  bcreg-wallet-db:
    image: registry.access.redhat.com/rhscl/postgresql-95-rhel7:9.5
    environment:
      - POSTGRESQL_USER=${POSTGRESQL_USER}
      - POSTGRESQL_PASSWORD=${POSTGRESQL_PASSWORD}
      - POSTGRESQL_DATABASE=${POSTGRESQL_DATABASE}
      - POSTGRESQL_ADMIN_PASSWORD=${POSTGRESQL_ADMIN_PASSWORD}
    networks:
      - orgbook
    ports:
      - 5434:5432
    volumes:
      - wallet-db:/var/lib/pgsql/data

volumes:
  caddy-data:
  caddy-logs:
  mara-data:
  wallet-db:

networks:
  bcreg:
  orgbook:
    external:
<<<<<<< HEAD
      name: vcr_vcr
=======
      name: tob_tob
>>>>>>> 03a0dc7c
<|MERGE_RESOLUTION|>--- conflicted
+++ resolved
@@ -203,8 +203,4 @@
   bcreg:
   orgbook:
     external:
-<<<<<<< HEAD
       name: vcr_vcr
-=======
-      name: tob_tob
->>>>>>> 03a0dc7c
