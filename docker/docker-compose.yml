version: '3'
services:

  caddy:
    build:
      context: ../bcreg-x
      dockerfile: Dockerfile.caddy
    environment:
      TOB_API_URL: ${TOB_API_URL:-}
      WEB_BASE_HREF: ${WEB_BASE_HREF:-/}
      WEB_HOST_NAME: ${WEB_HOST_NAME:-0.0.0.0}
      WEB_HOST_PORT: ${WEB_HOST_PORT:-8080}
      WEB_HOST_TLS: ${WEB_HOST_TLS:-off}
      AGENT_HOST: ${AGENT_HOST:-agent}
      AGENT_PORT: ${AGENT_PORT:-8000}
    links:
      - bcreg-agent:agent
    networks:
      - vonx
    ports:
      - ${WEB_HTTP_PORT:-5000}:${WEB_HOST_PORT:-8080}
    volumes:
      - caddy-data:/root/.caddy
      - caddy-logs:/srv/logs

  bcreg-agent:
    build:
      context: ../bcreg-x
      dockerfile: Dockerfile
    environment:
      APPLICATION_URL: ${APPLICATION_URL:-http://localhost:5000}
      ENDPOINT_URL: ${ENDPOINT_URL:-http://localhost:5001}
      CONFIG_ROOT: ../config
      ENVIRONMENT: ${ENVIRONMENT:-default}
      ENABLE_GUNICORN: ${ENABLE_GUNICORN:-0}
      INDY_LEDGER_URL: ${LEDGER_URL:-http://localhost:9000}
      FORMS: ${FORMS:-}
      ISSUERS: ${ISSUERS:-}
      LOG_LEVEL: ${LOG_LEVEL:-}
      PYTHON_ENV: ${PYTHON_ENV:-development}
      TOB_API_URL: ${TOB_API_URL:-}
      TOB_APP_URL: ${TOB_APP_URL:-}
      WALLET_TYPE: ${WALLET_TYPE}
      POSTGRESQL_WALLET_HOST: ${POSTGRESQL_WALLET_HOST}
      POSTGRESQL_WALLET_PORT: ${POSTGRESQL_WALLET_PORT}
      POSTGRESQL_WALLET_USER: ${POSTGRESQL_USER}
      POSTGRESQL_WALLET_PASSWORD: ${POSTGRESQL_PASSWORD}
      POSTGRESQL_WALLET_ADMIN_PASSWORD: ${POSTGRESQL_ADMIN_PASSWORD}
      WALLET_ENCRYPTION_KEY: ${WALLET_ENCRYPTION_KEY}
      INDY_WALLET_SEED: ${INDY_WALLET_SEED:-}
      INDY_WALLET_DID: ${INDY_WALLET_DID}
    networks:
      - orgbook
      - vonx
    depends_on:
      - bc-wallet-db
    entrypoint: >
      /bin/bash -c "
        echo sleeping ...;
        sleep 15;
        ../docker-entrypoint.sh;"

  bcregmara:
    build:
      context: ../data-pipeline
      dockerfile: docker/mara-app/Dockerfile
    environment:
      # web hooks
      - ENVIRONMENT=${ENVIRONMENT:-default}
      - WEBHOOK_URL=${WEBHOOK_URL}
      - WEBHOOK_LEVEL=${WEBHOOK_LEVEL:-0}  # 0=Error, 1=Warning, 2=Info
      - PROJECT_NAME=${PROJECT_NAME:-von-local-developer-agent}
      - FRIENDLY_PROJECT_NAME=${FRIENDLY_PROJECT_NAME:-Local Developer Data Pipeline}
      - VONX_API_URL=${VONX_API_URL:-http://bcreg-agent:8000/bcreg}
      # [bc_registries]
      - BC_REG_DB_HOST=${BC_REG_DB_HOST:-host.docker.internal}
      - BC_REG_DB_PORT=${BC_REG_DB_PORT:-5454}
      - BC_REG_DB_DATABASE=${BC_REG_DB_DATABASE:-BC_REGISTRIES}
      - BC_REG_DB_USER=${BC_REG_DB_USER}
      - BC_REG_DB_PASSWORD=${BC_REG_DB_PASSWORD}
      # [event_processor]
      - EVENT_PROC_DB_HOST=${EVENT_PROC_DB_HOST:-bcregdb}
      - EVENT_PROC_DB_PORT=${EVENT_PROC_DB_PORT:-5432}
      - EVENT_PROC_DB_DATABASE=${EVENT_PROC_DB_DATABASE:-bc_reg_db}
      - EVENT_PROC_DB_USER=${EVENT_PROC_DB_USER:-bc_reg_db}
      - EVENT_PROC_DB_PASSWORD=${EVENT_PROC_DB_PASSWORD:-bc_reg_db_pwd}
<<<<<<< HEAD
      - EVENT_PROC_DB_PASSWORD=
=======
>>>>>>> 780bada3
      - LOG_LEVEL=${LOG_LEVEL}
      # [mara_db]
      - MARA_DB_HOST=${MARA_DB_HOST:-bcregdb}
      - MARA_DB_PORT=${MARA_DB_PORT:-5432}
      - MARA_DB_DATABASE=${MARA_DB_DATABASE:-mara_db}
      - MARA_DB_USER=${MARA_DB_USER:-mara_db}
      - MARA_DB_PASSWORD=${MARA_DB_PASSWORD:-mara_db_pwd}
      # orgbook DB
      - ORGBOOK_DB_HOST=${ORGBOOK_DB_HOST:-tob-db}
      - ORGBOOK_DB_PORT=${ORGBOOK_DB_PORT:-5432}
      - ORGBOOK_DB_DATABASE=${ORGBOOK_DB_DATABASE:-THE_ORG_BOOK}
      - ORGBOOK_DB_USER=${ORGBOOK_DB_USER:-DB_USER}
      - ORGBOOK_DB_PASSWORD=${ORGBOOK_DB_PASSWORD:-DB_PASSWORD}
    networks:
      - orgbook
    ports:
      - "5050:5000"
    depends_on:
      - bcregdb
    entrypoint: >
      /bin/bash -c "
        echo sleeping ...;
        sleep 5;
        ./docker-entrypoint.sh;"

  bcregdb:
    build:
      context: ../data-pipeline
      dockerfile: docker/postgres/Dockerfile
    environment:
      - POSTGRES_USER=${POSTGRESQL_USER}
      - POSTGRES_PASSWORD=${POSTGRESQL_PASSWORD}
      - POSTGRES_DATABASE=${POSTGRESQL_DATABASE}
    networks:
      - orgbook
    ports:
      #- 5432:5432
      - 5444:5432
    volumes:
      - mara-data:/var/lib/pgsql/data

  bc-wallet-db:
    image: registry.access.redhat.com/rhscl/postgresql-95-rhel7:9.5
    environment:
      - POSTGRESQL_USER=${POSTGRESQL_USER}
      - POSTGRESQL_PASSWORD=${POSTGRESQL_PASSWORD}
      - POSTGRESQL_DATABASE=${POSTGRESQL_DATABASE}
      - POSTGRESQL_ADMIN_PASSWORD=${POSTGRESQL_ADMIN_PASSWORD}
    networks:
      - orgbook
    ports:
      - 5434:5432
    volumes:
      - wallet-db:/var/lib/pgsql/data

volumes:
  caddy-data:
  caddy-logs:
  mara-data:
  wallet-db:

networks:
  vonx:
  orgbook:
    external:
      name: tob_tob
<|MERGE_RESOLUTION|>--- conflicted
+++ resolved
@@ -84,10 +84,6 @@
       - EVENT_PROC_DB_DATABASE=${EVENT_PROC_DB_DATABASE:-bc_reg_db}
       - EVENT_PROC_DB_USER=${EVENT_PROC_DB_USER:-bc_reg_db}
       - EVENT_PROC_DB_PASSWORD=${EVENT_PROC_DB_PASSWORD:-bc_reg_db_pwd}
-<<<<<<< HEAD
-      - EVENT_PROC_DB_PASSWORD=
-=======
->>>>>>> 780bada3
       - LOG_LEVEL=${LOG_LEVEL}
       # [mara_db]
       - MARA_DB_HOST=${MARA_DB_HOST:-bcregdb}
