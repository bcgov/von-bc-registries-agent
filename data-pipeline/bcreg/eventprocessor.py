--- conflicted
+++ resolved
@@ -335,18 +335,15 @@
             """
             CREATE TABLE IF NOT EXISTS CORP_AUDIT_LOG (
                 RECORD_ID SERIAL PRIMARY KEY,
-<<<<<<< HEAD
                 SYSTEM_TYPE_CD VARCHAR(255) NOT NULL, 
-=======
                 LAST_CORP_HISTORY_ID INT NOT NULL,
                 SYSTEM_TYPE_CD VARCHAR(255) NOT NULL, 
                 LAST_EVENT_DATE TIMESTAMP NOT NULL, 
->>>>>>> d904a7e8
                 CORP_NUM VARCHAR(255) NOT NULL,
                 CORP_STATE VARCHAR(255) NOT NULL,
                 CORP_TYPE VARCHAR(255) NOT NULL,
                 ENTRY_DATE TIMESTAMP NOT NULL,
-<<<<<<< HEAD
+                LAST_CREDENTIAL_ID INT,
                 CRED_EFFECTIVE_DATE TIMESTAMP
             )
             """,
@@ -374,36 +371,7 @@
             """ 
             REINDEX TABLE CORP_AUDIT_LOG;
             """,
-=======
-                LAST_CREDENTIAL_ID INT,
-                CRED_EFFECTIVE_DATE TIMESTAMP
->>>>>>> d904a7e8
-            )
-            """,
-            """
-            -- Hit for query
-            CREATE INDEX IF NOT EXISTS audit_corp_num_asc ON CORP_AUDIT_LOG 
-            (CORP_NUM);
-            """,
-            """
-            ALTER TABLE CORP_AUDIT_LOG
-            SET (autovacuum_vacuum_scale_factor = 0.0);
-            """,
-            """ 
-            ALTER TABLE CORP_AUDIT_LOG
-            SET (autovacuum_vacuum_threshold = 5000);
-            """,
-            """
-            ALTER TABLE CORP_AUDIT_LOG  
-            SET (autovacuum_analyze_scale_factor = 0.0);
-            """,
-            """ 
-            ALTER TABLE CORP_AUDIT_LOG  
-            SET (autovacuum_analyze_threshold = 5000);
-            """,
-            """ 
-            REINDEX TABLE CORP_AUDIT_LOG;
-            """,            )
+        )
         cur = None
         try:
             cur = self.conn.cursor()
