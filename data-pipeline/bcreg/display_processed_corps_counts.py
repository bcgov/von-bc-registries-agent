#!/usr/bin/python
import psycopg2
import datetime
import json
import decimal
from bcreg.config import config
from bcreg.eventprocessor import EventProcessor, CORP_TYPES_IN_SCOPE
from bcreg.bcregistries import BCRegistries

import argparse

<<<<<<< HEAD
=======

"""
This script identifies missing corps based on the BC Registries, Event Processor and OrgBook databases.

Note:  This report runs based on the audit table, populated by the `populate_audit_table.py` script

Note:  For any companies that are identified as "missing" by this report, re-run with "--fixme" to get these
       companies auto-re-queued for processing

1. Stop any scheduled jobs (cron)
2. Run this script with "--fixme"
3. Run the "initial reload" and "post credentials" jobs
4. Re-run the audit report
5. Restart the cron jobs

After step 4 above, try re-running this script to verify the counts are correct.
"""

>>>>>>> fc45b404
parser = argparse.ArgumentParser(description='Audit BC Reg vs OrgBook.')
parser.add_argument("--fixme", action='store_true', help="Add missing corps to processing queue", required=False)
args = parser.parse_args()
if args.fixme:
    print("FIX incorrect corps")
else:
    print("DON'T fix incorrect corps")

stats_dict = {}
def add_stats_to_dict(key, type):
    if not key in stats_dict:
        stats_dict[key] = {'bc_reg': 0, 'event_proc_inbound': 0, 'event_proc_outbound': 0, 'orgbook': 0}
    stats_dict[key][type] = stats_dict[key][type] + 1


corps_dict = {}
def add_corp_to_dict(corp_num, key, type):
    if corp_num.startswith('BC'):
        corp_num = corp_num[2:]
    if not corp_num in corps_dict:
        corps_dict[corp_num] = {}
    corps_dict[corp_num][type] = key


with BCRegistries() as bc_registries:
    # run this query against BC Reg database:
    sql1 = """
    select corp.corp_num, 
           corp.corp_typ_cd,
           op_state.op_state_typ_cd
    from bc_registries.corporation corp, 
          bc_registries.corp_state state,
       bc_registries.corp_op_state op_state
    where state.corp_num = corp.corp_num
      and state.end_event_id is null
      and op_state.state_typ_cd = state.state_typ_cd;
    """

    print("Get corp stats from BC Registries DB", datetime.datetime.now())
    bc_reg_recs = bc_registries.get_bcreg_sql("corp_stats", sql1, cache=False)
    for bc_reg_rec in bc_reg_recs:
<<<<<<< HEAD
        key = bc_reg_rec['corp_typ_cd'] + ',' + bc_reg_rec['op_state_typ_cd']
        add_stats_to_dict(key, 'bc_reg')
        add_corp_to_dict(bc_reg_rec['corp_num'], key, 'bc_reg')
=======
        if bc_reg_rec['corp_typ_cd'] in CORP_TYPES_IN_SCOPE:
            key = bc_reg_rec['corp_typ_cd'] + ',' + bc_reg_rec['op_state_typ_cd']
            add_stats_to_dict(key, 'bc_reg')
            add_corp_to_dict(bc_reg_rec['corp_num'], key, 'bc_reg')
>>>>>>> fc45b404
    #print(bc_reg_stats)


with EventProcessor() as event_processor:
    # run this query against Event Processor database:
    sql2 = """
    SELECT last_corp_history_id, last_event_date, corp_num, corp_type, corp_state, entry_date, last_credential_id, cred_effective_date
    FROM corp_audit_log
    ORDER BY record_id;
    """

    print("Get corp stats from Event Processor DB", datetime.datetime.now())
    processed_inbound_corps = {}
    event_proc_inbound_recs = event_processor.get_event_proc_sql("inbound_recs", sql2)
    for inbound_rec in event_proc_inbound_recs:
<<<<<<< HEAD
        if not inbound_rec['corp_num'] in processed_inbound_corps.keys():
            key = inbound_rec['corp_typ_cd'] + ',' + inbound_rec['corp_state']
            add_stats_to_dict(key, 'event_proc_inbound')
            add_corp_to_dict(inbound_rec['corp_num'], key, 'event_proc_inbound')
            processed_inbound_corps[inbound_rec['corp_num']] = 'Done'
=======
        if inbound_rec['corp_type'] in CORP_TYPES_IN_SCOPE:
            if not inbound_rec['corp_num'] in processed_inbound_corps.keys():
                key = inbound_rec['corp_type'] + ',' + inbound_rec['corp_state']
                add_stats_to_dict(key, 'event_proc_inbound')
                add_corp_to_dict(inbound_rec['corp_num'], key, 'event_proc_inbound')
                processed_inbound_corps[inbound_rec['corp_num']] = 'Done'
>>>>>>> fc45b404

    # run this query against Event Processor database:
    sql3 = """
    SELECT last_corp_history_id, last_event_date, corp_num, corp_type, corp_state, entry_date, last_credential_id, cred_effective_date
    FROM corp_audit_log
    WHERE last_credential_id is not null
    ORDER BY record_id;
    """

    print("Get corp stats from Event Processor DB", datetime.datetime.now())
    processed_outbound_corps = {}
    event_proc_outbound_recs = event_processor.get_event_proc_sql("outbound_recs", sql3)
    for outbound_rec in event_proc_outbound_recs:
<<<<<<< HEAD
        if not outbound_rec['corp_num'] in processed_outbound_corps.keys():
            key = outbound_rec['corp_typ_cd'] + ',' + outbound_rec['corp_state']
            add_stats_to_dict(key, 'event_proc_outbound')
            add_corp_to_dict(outbound_rec['corp_num'], key, 'event_proc_outbound')
            processed_outbound_corps[outbound_rec['corp_num']] = 'Done'
=======
        if outbound_rec['corp_type'] in CORP_TYPES_IN_SCOPE:
            if not outbound_rec['corp_num'] in processed_outbound_corps.keys():
                key = outbound_rec['corp_type'] + ',' + outbound_rec['corp_state']
                add_stats_to_dict(key, 'event_proc_outbound')
                add_corp_to_dict(outbound_rec['corp_num'], key, 'event_proc_outbound')
                processed_outbound_corps[outbound_rec['corp_num']] = 'Done'
>>>>>>> fc45b404
    #print(event_proc_outbound_stats)


# now something to read orgbook:
print("Connect to OrgBook DB")
conn = None
try:
    params = config(section='org_book')
    conn = psycopg2.connect(**params)
except (Exception) as error:
    print(error)
    conn = None
    log_error("OrgBook exception connecting to DB: " + str(error))
    raise

if conn:
    cursor = None
    try:
        # run this query against OrgBook Search database
        sql4 = """
                select 
                  source_id,
                  credential_id, 
                  MAX(CASE WHEN claim_name='entity_type' THEN claim_value END) corp_typ_cd,
                  MAX(CASE WHEN claim_name='entity_status' THEN claim_value END) corp_state
                from (
                select topic.source_id as source_id, claim.credential_id as credential_id, claim.name as claim_name, claim.value as claim_value
                from credential_set, credential, claim, topic
                where credential_set.credential_type_id in (select id from credential_type where description like 'Registration%' or description like 'registration%')
                    and credential.id = credential_set.latest_credential_id
                    and topic.id = credential_set.topic_id
                    and claim.credential_id = credential.id
                    and claim.name in ('registration_id', 'entity_type', 'entity_status')) as foo
                group by source_id, credential_id;
        """

        print("Get corp stats from OrgBook DB", datetime.datetime.now())
        cursor = conn.cursor()
        cursor.execute(sql4)
        desc = cursor.description
        column_names = [col[0] for col in desc]
        orgbook_stats = [dict(zip(column_names, row))  
            for row in cursor]
        cursor.close()
        cursor = None
        for orgbook_stat in orgbook_stats:
<<<<<<< HEAD
            key = orgbook_stat['corp_typ_cd'] + ',' + orgbook_stat['corp_state']
            add_stats_to_dict(key, 'orgbook')
            add_corp_to_dict(orgbook_stat['source_id'], key, 'orgbook')
=======
            if orgbook_stat['corp_typ_cd'] in CORP_TYPES_IN_SCOPE:
                key = orgbook_stat['corp_typ_cd'] + ',' + orgbook_stat['corp_state']
                add_stats_to_dict(key, 'orgbook')
                add_corp_to_dict(orgbook_stat['source_id'], key, 'orgbook')
>>>>>>> fc45b404
    except (Exception, psycopg2.DatabaseError) as error:
        print(error)
        log_error("Event Processor exception reading DB: " + str(error))
        raise 
    finally:
        if cursor is not None:
            cursor.close()
        cursor = None
        if conn:
            conn.close()
    #print(orgbook_stats)

print("Got all stats!!!", datetime.datetime.now())



print("Overall stats:")
print(json.dumps(stats_dict))
print("===========================")
print("Company Type,Company Status,bc_reg,event_proc_inbound,event_proc_outbound,orgbook")
for key, value in stats_dict.items():
    print(key + ',' + str(value['bc_reg']) + ',' + str(value['event_proc_inbound']) + ',' + str(value['event_proc_outbound']) + ',' + str(value['orgbook']))
print("===========================")
print("Incomplete data in OrgBook:")
print("===========================")
print("Company Type,Company Status,bc_reg,orgbook,orgbook_diff")
for key, value in stats_dict.items():
    if 0 != (value['bc_reg'] - value['orgbook']):
        print(key + ',' + str(value['bc_reg']) + ',' + str(value['orgbook']) + ',' + str(value['bc_reg'] - value['orgbook']))
print("===========================")
print("Incomplete data in Event Processor:")
print("===========================")
print("Company Type,Company Status,event_proc_inbound,event_proc_outbound,event_proc_diff")
for key, value in stats_dict.items():
    if 0 != (value['event_proc_inbound'] - value['event_proc_outbound']):
        print(key + ',' + str(value['event_proc_inbound']) + ',' + str(value['event_proc_outbound']) + ',' + str(value['event_proc_inbound'] - value['event_proc_outbound']))
print("===========================")


def add_missing_corps_to_queue(specific_corps):
    system_type = 'BC_REG'
    with BCRegistries() as bc_registries:
        with EventProcessor() as event_processor:
            print("Get last processed event")
            prev_event_id = 0

            print("Get last max event")
            max_event_date = event_processor.get_last_processed_event_date(system_type)
            max_event_id = event_processor.get_last_processed_event(max_event_date, system_type)
            
            # get specific test corps (there are about 6)
            print("Get specific corps")
            corps = bc_registries.get_specific_corps(specific_corps)
            
            print("Find unprocessed events for each corp")
            last_event_dt = bc_registries.get_event_effective_date(prev_event_id)
            max_event_dt = bc_registries.get_event_effective_date(max_event_id)
            corps = bc_registries.get_unprocessed_corp_events(prev_event_id, last_event_dt, max_event_id, max_event_dt, corps)
            
            print("Update our queue")
            event_processor.update_corp_event_queue(system_type, corps, max_event_id, max_event_date)


MAX_SPECIFIC_CORPS = 500
specific_corps_1 = []
missing_corps = {'bc_reg': 0, 'event_proc_inbound': 0, 'event_proc_outbound': 0, 'orgbook': 0}
specific_corps_2 = []
incorrect_corps = {'bc_reg': 0, 'event_proc_inbound': 0, 'event_proc_outbound': 0, 'orgbook': 0}
for corp_num, corp_set in corps_dict.items():
    if not 'orgbook' in corp_set:
        # company is missing in orgbook
        missing_corps['orgbook'] = missing_corps['orgbook'] + 1
        if len(specific_corps_1) < MAX_SPECIFIC_CORPS:
            specific_corps_1.append(corp_num)
    elif 'bc_reg' in corp_set:
        if corp_set['orgbook'] != corp_set['bc_reg']:
            # company is in orgbook but company type and/or status is wrong
            incorrect_corps['orgbook'] = incorrect_corps['orgbook'] + 1
            if len(specific_corps_2) < MAX_SPECIFIC_CORPS:
                specific_corps_2.append(corp_num)
    else:
        print(corp_num, 'in orgbook but not bc_reg, weird ...')

print("Total of", missing_corps['orgbook'], "corps MISSING in orgbook")
print("Total of", incorrect_corps['orgbook'], "corps INCORRECT in orgbook")

if args.fixme:
    if 0 < len(specific_corps_1):
        print("Adding MISSING", len(specific_corps_1), "corps to outstanding queue ...")
        add_missing_corps_to_queue(specific_corps_1)

    if 0 < len(specific_corps_2):
        print("Adding INCORRECT", len(specific_corps_1), "corps to outstanding queue ...")
        add_missing_corps_to_queue(specific_corps_2)
<|MERGE_RESOLUTION|>--- conflicted
+++ resolved
@@ -9,8 +9,6 @@
 
 import argparse
 
-<<<<<<< HEAD
-=======
 
 """
 This script identifies missing corps based on the BC Registries, Event Processor and OrgBook databases.
@@ -29,7 +27,7 @@
 After step 4 above, try re-running this script to verify the counts are correct.
 """
 
->>>>>>> fc45b404
+
 parser = argparse.ArgumentParser(description='Audit BC Reg vs OrgBook.')
 parser.add_argument("--fixme", action='store_true', help="Add missing corps to processing queue", required=False)
 args = parser.parse_args()
@@ -71,16 +69,10 @@
     print("Get corp stats from BC Registries DB", datetime.datetime.now())
     bc_reg_recs = bc_registries.get_bcreg_sql("corp_stats", sql1, cache=False)
     for bc_reg_rec in bc_reg_recs:
-<<<<<<< HEAD
-        key = bc_reg_rec['corp_typ_cd'] + ',' + bc_reg_rec['op_state_typ_cd']
-        add_stats_to_dict(key, 'bc_reg')
-        add_corp_to_dict(bc_reg_rec['corp_num'], key, 'bc_reg')
-=======
         if bc_reg_rec['corp_typ_cd'] in CORP_TYPES_IN_SCOPE:
             key = bc_reg_rec['corp_typ_cd'] + ',' + bc_reg_rec['op_state_typ_cd']
             add_stats_to_dict(key, 'bc_reg')
             add_corp_to_dict(bc_reg_rec['corp_num'], key, 'bc_reg')
->>>>>>> fc45b404
     #print(bc_reg_stats)
 
 
@@ -96,20 +88,12 @@
     processed_inbound_corps = {}
     event_proc_inbound_recs = event_processor.get_event_proc_sql("inbound_recs", sql2)
     for inbound_rec in event_proc_inbound_recs:
-<<<<<<< HEAD
-        if not inbound_rec['corp_num'] in processed_inbound_corps.keys():
-            key = inbound_rec['corp_typ_cd'] + ',' + inbound_rec['corp_state']
-            add_stats_to_dict(key, 'event_proc_inbound')
-            add_corp_to_dict(inbound_rec['corp_num'], key, 'event_proc_inbound')
-            processed_inbound_corps[inbound_rec['corp_num']] = 'Done'
-=======
         if inbound_rec['corp_type'] in CORP_TYPES_IN_SCOPE:
             if not inbound_rec['corp_num'] in processed_inbound_corps.keys():
                 key = inbound_rec['corp_type'] + ',' + inbound_rec['corp_state']
                 add_stats_to_dict(key, 'event_proc_inbound')
                 add_corp_to_dict(inbound_rec['corp_num'], key, 'event_proc_inbound')
                 processed_inbound_corps[inbound_rec['corp_num']] = 'Done'
->>>>>>> fc45b404
 
     # run this query against Event Processor database:
     sql3 = """
@@ -123,20 +107,12 @@
     processed_outbound_corps = {}
     event_proc_outbound_recs = event_processor.get_event_proc_sql("outbound_recs", sql3)
     for outbound_rec in event_proc_outbound_recs:
-<<<<<<< HEAD
-        if not outbound_rec['corp_num'] in processed_outbound_corps.keys():
-            key = outbound_rec['corp_typ_cd'] + ',' + outbound_rec['corp_state']
-            add_stats_to_dict(key, 'event_proc_outbound')
-            add_corp_to_dict(outbound_rec['corp_num'], key, 'event_proc_outbound')
-            processed_outbound_corps[outbound_rec['corp_num']] = 'Done'
-=======
         if outbound_rec['corp_type'] in CORP_TYPES_IN_SCOPE:
             if not outbound_rec['corp_num'] in processed_outbound_corps.keys():
                 key = outbound_rec['corp_type'] + ',' + outbound_rec['corp_state']
                 add_stats_to_dict(key, 'event_proc_outbound')
                 add_corp_to_dict(outbound_rec['corp_num'], key, 'event_proc_outbound')
                 processed_outbound_corps[outbound_rec['corp_num']] = 'Done'
->>>>>>> fc45b404
     #print(event_proc_outbound_stats)
 
 
@@ -183,16 +159,10 @@
         cursor.close()
         cursor = None
         for orgbook_stat in orgbook_stats:
-<<<<<<< HEAD
-            key = orgbook_stat['corp_typ_cd'] + ',' + orgbook_stat['corp_state']
-            add_stats_to_dict(key, 'orgbook')
-            add_corp_to_dict(orgbook_stat['source_id'], key, 'orgbook')
-=======
             if orgbook_stat['corp_typ_cd'] in CORP_TYPES_IN_SCOPE:
                 key = orgbook_stat['corp_typ_cd'] + ',' + orgbook_stat['corp_state']
                 add_stats_to_dict(key, 'orgbook')
                 add_corp_to_dict(orgbook_stat['source_id'], key, 'orgbook')
->>>>>>> fc45b404
     except (Exception, psycopg2.DatabaseError) as error:
         print(error)
         log_error("Event Processor exception reading DB: " + str(error))
