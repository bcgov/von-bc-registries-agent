from os import environ
import asyncio
import aiohttp

import time
import datetime

import json


LOG_LEVELS = {
    '0': 'ERROR',
    '1': 'WARNING',
    '2': 'INFO'
}

log_level = environ.get('WEBHOOK_LEVEL', '0')
if log_level > '2':
    log_level = '2'
elif log_level < '0':
    log_level = '0'

webhook_url = environ.get('WEBHOOK_URL', '')


def get_webhook_payload(level, message):
    project_name = environ.get('PROJECT_NAME', "von-bc-registries-agent")
    friendly_project_name = environ.get('FRIENDLY_PROJECT_NAME', "BC Registries")
    payload = {
        "friendlyProjectName": friendly_project_name,
        "projectName": project_name,
        "statusCode": LOG_LEVELS[level],
        "message": message
    }
    #payload = json.dumps(payload)
    return payload


async def _post_url(the_url, payload):
    async with aiohttp.ClientSession() as session:
        headers = {'Content-Type': 'application/json'}
        async with session.post(the_url, json=payload, headers=headers) as resp:
            r_status = resp.status
            r_text = await resp.text()
            return (r_status, r_text)


def run_coroutine_with_args(coroutine, *args):
    new_event_loop = True
    loop = asyncio.get_event_loop()
    if loop.is_running:
        new_event_loop = False
    try:
        if new_event_loop:
            return loop.run_until_complete(coroutine(*args))
        else:
            loop.create_task(coroutine(*args))
            return ('0', 'Message queued.')
    finally:
        if new_event_loop:
            loop.close()


def post_msg_to_webhook(level, message):
    if webhook_url and 0 < len(webhook_url):
        if level and level <= log_level:
            payload = get_webhook_payload(level, message)
            (status, text) = run_coroutine_with_args(_post_url, webhook_url, payload)
            print(">>> Posted webhook level", level, "with message", message)
            print(">>> Returned", status, text)
<<<<<<< HEAD
=======
        else:
            print(">>> NOT Posted webhook level", level, "(", log_level, "), message", message)
    else:
        print(">>> NOT Posted webhook level", level, "message", message, "no webhook_url")
>>>>>>> 9092f690


def log_info(message):
    post_msg_to_webhook('2', message)


def log_warning(message):
    post_msg_to_webhook('1', message)


def log_error(message):
    post_msg_to_webhook('0', message)<|MERGE_RESOLUTION|>--- conflicted
+++ resolved
@@ -68,13 +68,10 @@
             (status, text) = run_coroutine_with_args(_post_url, webhook_url, payload)
             print(">>> Posted webhook level", level, "with message", message)
             print(">>> Returned", status, text)
-<<<<<<< HEAD
-=======
         else:
             print(">>> NOT Posted webhook level", level, "(", log_level, "), message", message)
     else:
         print(">>> NOT Posted webhook level", level, "message", message, "no webhook_url")
->>>>>>> 9092f690
 
 
 def log_info(message):
