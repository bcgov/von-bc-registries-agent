--- conflicted
+++ resolved
@@ -61,10 +61,6 @@
             self.conn.set_session(readonly=True)
             #self.conn.set_isolation_level(psycopg2.extensions.ISOLATION_LEVEL_READ_COMMITTED)
             self.conn.set_isolation_level(psycopg2.extensions.ISOLATION_LEVEL_REPEATABLE_READ)
-<<<<<<< HEAD
-=======
-            self.conn.autocommit = True
->>>>>>> 79c7ccb0
 
             # Register the adapter
             sqlite3.register_adapter(decimal.Decimal, adapt_decimal)
@@ -79,10 +75,6 @@
             self.sec_conn.set_session(readonly=True)
             #self.sec_conn.set_isolation_level(psycopg2.extensions.ISOLATION_LEVEL_READ_COMMITTED)
             self.sec_conn.set_isolation_level(psycopg2.extensions.ISOLATION_LEVEL_REPEATABLE_READ)
-<<<<<<< HEAD
-=======
-            self.sec_conn.autocommit = True
->>>>>>> 79c7ccb0
         except (Exception) as error:
             LOGGER.error(error)
             LOGGER.error(traceback.print_exc())
