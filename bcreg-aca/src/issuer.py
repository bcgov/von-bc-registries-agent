import json
import os
import threading
import time
from datetime import datetime

import requests
from flask import jsonify

import config

AGENT_ADMIN_API_KEY = os.environ.get("AGENT_ADMIN_API_KEY")
ADMIN_REQUEST_HEADERS = {}
if AGENT_ADMIN_API_KEY is not None:
    ADMIN_REQUEST_HEADERS = {"x-api-key": AGENT_ADMIN_API_KEY}

TOB_ADMIN_API_KEY = os.environ.get("TOB_ADMIN_API_KEY")
TOB_REQUEST_HEADERS = {}
if TOB_ADMIN_API_KEY is not None:
    TOB_REQUEST_HEADERS = {"x-api-key": TOB_ADMIN_API_KEY}

# list of cred defs per schema name/version
app_config = {}
app_config["schemas"] = {}
synced = {}


class StartupProcessingThread(threading.Thread):
    global app_config

    def __init__(self, ENV):
        threading.Thread.__init__(self)
        self.ENV = ENV

    def run(self):
        # read configuration files
        config_root = self.ENV.get("CONFIG_ROOT", "../config")
        config_schemas = config.load_config(config_root + "/schemas.yml", env=self.ENV)
        config_services = config.load_config(
            config_root + "/services.yml", env=self.ENV
        )

        # print("schemas.yml -->", json.dumps(config_schemas))
        # print("services.yml -->", json.dumps(config_services))

        agent_admin_url = self.ENV.get("AGENT_ADMIN_URL")
        if not agent_admin_url:
            raise RuntimeError(
                "Error AGENT_ADMIN_URL is not specified, can't connect to Agent."
            )
        app_config["AGENT_ADMIN_URL"] = agent_admin_url

        # get public DID from our agent
        response = requests.get(
            agent_admin_url + "/wallet/did/public",
            headers=ADMIN_REQUEST_HEADERS,
        )
        result = response.json()
        did = result["result"]
        print("Fetched DID from agent: ", did)
        app_config["DID"] = did["did"]

        # register schemas and credential definitions
        for schema in config_schemas:
            schema_name = schema["name"]
            schema_version = schema["version"]
            schema_attrs = []
            schema_descs = {}
            if isinstance(schema["attributes"], dict):
                # each element is a dict
                for attr, desc in schema["attributes"].items():
                    schema_attrs.append(attr)
                    schema_descs[attr] = desc
            else:
                # assume it's an array
                for attr in schema["attributes"]:
                    schema_attrs.append(attr)

            # register our schema(s) and credential definition(s)
            schema_request = {
                "schema_name": schema_name,
                "schema_version": schema_version,
                "attributes": schema_attrs,
            }
            response = requests.post(
                agent_admin_url + "/schemas",
                json.dumps(schema_request),
                headers=ADMIN_REQUEST_HEADERS,
            )
            response.raise_for_status()
            schema_id = response.json()
            app_config["schemas"]["SCHEMA_" + schema_name] = schema
            app_config["schemas"][
                "SCHEMA_" + schema_name + "_" + schema_version
            ] = schema_id["schema_id"]
            print("Registered schema: ", schema_id)

            cred_def_request = {"schema_id": schema_id["schema_id"]}
            response = requests.post(
                agent_admin_url + "/credential-definitions",
                json.dumps(cred_def_request),
                headers=ADMIN_REQUEST_HEADERS,
            )
            response.raise_for_status()
            credential_definition_id = response.json()
            app_config["schemas"][
                "CRED_DEF_" + schema_name + "_" + schema_version
            ] = credential_definition_id["credential_definition_id"]
            print("Registered credential definition: ", credential_definition_id)

        # what is the TOB connection name?
        tob_connection_params = config_services["verifiers"]["bctob"]

        # check if we have a TOB connection
        response = requests.get(
            agent_admin_url + "/connections?alias=" + tob_connection_params["alias"],
            headers=ADMIN_REQUEST_HEADERS,
        )
        response.raise_for_status()
        connections = response.json()["results"]
        tob_connection = None
        for connection in connections:
            # check for TOB connection
            if connection["alias"] == tob_connection_params["alias"]:
                tob_connection = connection

        if not tob_connection:
            # if no tob connection then establish one
            tob_agent_admin_url = tob_connection_params["connection"]["agent_admin_url"]
            if not tob_agent_admin_url:
                raise RuntimeError(
                    "Error TOB_AGENT_ADMIN_URL is not specified, can't establish a TOB connection."
                )

            response = requests.post(
                tob_agent_admin_url + "/connections/create-invitation",
                headers=TOB_REQUEST_HEADERS,
            )
            response.raise_for_status()
            invitation = response.json()

            response = requests.post(
                agent_admin_url
                + "/connections/receive-invitation?alias="
                + tob_connection_params["alias"],
                json.dumps(invitation["invitation"]),
                headers=ADMIN_REQUEST_HEADERS,
            )
            response.raise_for_status()
            tob_connection = response.json()

            print("Established tob connection: ", tob_connection)
            time.sleep(5)

        app_config["TOB_CONNECTION"] = tob_connection["connection_id"]
        synced[tob_connection["connection_id"]] = False

        for issuer_name, issuer_info in config_services["issuers"].items():
            # register ourselves (issuer, schema(s), cred def(s)) with TOB
            issuer_config = {
                "name": issuer_name,
                "did": app_config["DID"],
                "config_root": config_root,
            }
            issuer_config.update(issuer_info)
            issuer_spec = config.assemble_issuer_spec(issuer_config)

            credential_types = []
            for credential_type in issuer_info["credential_types"]:
                schema_name = credential_type["schema"]
                schema_info = app_config["schemas"]["SCHEMA_" + schema_name]
                ctype_config = {
                    "schema_name": schema_name,
                    "schema_version": schema_version,
                    "issuer_url": issuer_config["url"],
                    "config_root": config_root,
                    "credential_def_id": app_config["schemas"][
                        "CRED_DEF_" + schema_name + "_" + schema_info["version"]
                    ],
                }
                ctype_config.update(credential_type)
                ctype = config.assemble_credential_type_spec(ctype_config)
                if ctype is not None:
                    credential_types.append(ctype)

            issuer_request = {
                "connection_id": app_config["TOB_CONNECTION"],
                "issuer_registration": {
                    "credential_types": credential_types,
                    "issuer": issuer_spec,
                },
            }

            print(json.dumps(issuer_request))
            response = requests.post(
                agent_admin_url + "/issuer_registration/send",
                json.dumps(issuer_request),
                headers=ADMIN_REQUEST_HEADERS,
            )
            response.raise_for_status()
            response.json()
            print("Registered issuer: ", issuer_name)

        synced[tob_connection["connection_id"]] = True
        print("Connection {} is synchronized".format(tob_connection))


def startup_init(ENV):
    global app_config

    thread = StartupProcessingThread(ENV)
    thread.start()


credential_lock = threading.Lock()
credential_requests = {}
credential_responses = {}
credential_threads = {}


def set_credential_thread_id(cred_exch_id, thread_id):
    start_time = time.perf_counter()
    credential_lock.acquire()
    try:
        # add 2 records so we can x-ref
        #print("Set cred_exch_id, thread_id", cred_exch_id, thread_id, len(credential_requests))
        credential_threads[thread_id] = cred_exch_id
        credential_threads[cred_exch_id] = thread_id
    finally:
        credential_lock.release()
    processing_time = time.perf_counter() - start_time
    if processing_time > 0.001:
        print(">>> lock time =", processing_time)


def add_credential_request(cred_exch_id):
    start_time = time.perf_counter()
    credential_lock.acquire()
    try:
        result_available = threading.Event()
        credential_requests[cred_exch_id] = result_available
        return result_available
    finally:
        credential_lock.release()
    processing_time = time.perf_counter() - start_time
    if processing_time > 0.001:
        print(">>> lock time =", processing_time)


def add_credential_response(cred_exch_id, response):
    start_time = time.perf_counter()
    credential_lock.acquire()
    try:
        credential_responses[cred_exch_id] = response
        if cred_exch_id in credential_requests:
            result_available = credential_requests[cred_exch_id]
            result_available.set()
            del credential_requests[cred_exch_id]
    finally:
        credential_lock.release()
    processing_time = time.perf_counter() - start_time
    if processing_time > 0.001:
        print(">>> lock time =", processing_time)


def add_credential_problem_report(thread_id, response):
    print(datetime.now(), "get problem report for thread", thread_id, len(credential_requests))
    if thread_id in credential_threads:
        cred_exch_id = credential_threads[thread_id]
        add_credential_response(cred_exch_id, response)
    else:
        print("thread_id not found", thread_id)
        # hack for now
        if 1 == len(list(credential_requests.keys())):
            cred_exch_id = list(credential_requests.keys())[0]
            add_credential_response(cred_exch_id, response)
        else:
            print("darn, too many outstanding requests :-(")
            print(credential_requests)


def add_credential_timeout_report(cred_exch_id):
    print("add timeout report for cred", cred_exch_id)
    response = {"success": False, "result": cred_exch_id + "::Error thread timeout"}
    add_credential_response(cred_exch_id, response)


def add_credential_exception_report(cred_exch_id, exc):
    print("add exception report for cred", cred_exch_id)
    response = {"success": False, "result": cred_exch_id + "::" + str(exc)}
    add_credential_response(cred_exch_id, response)


def get_credential_response(cred_exch_id):
    start_time = time.perf_counter()
    credential_lock.acquire()
    try:
        if cred_exch_id in credential_responses:
            response = credential_responses[cred_exch_id]
            del credential_responses[cred_exch_id]
            if cred_exch_id in credential_threads:
                thread_id = credential_threads[cred_exch_id]
                #print("cleaning out cred_exch_id, thread_id", cred_exch_id, thread_id)
                del credential_threads[cred_exch_id]
                del credential_threads[thread_id]
            return response
        else:
            return None
    finally:
        credential_lock.release()
    processing_time = time.perf_counter() - start_time
    if processing_time > 0.001:
        print(">>> lock time =", processing_time)


TOPIC_CONNECTIONS = "connections"
TOPIC_CONNECTIONS_ACTIVITY = "connections_actvity"
TOPIC_CREDENTIALS = "credentials"
TOPIC_PRESENTATIONS = "presentations"
TOPIC_GET_ACTIVE_MENU = "get-active-menu"
TOPIC_PERFORM_MENU_ACTION = "perform-menu-action"
TOPIC_ISSUER_REGISTRATION = "issuer_registration"
TOPIC_PROBLEM_REPORT = "problem-report"

<<<<<<< HEAD
# max 15 second wait for a credential response (prevents blocking forever)
MAX_CRED_RESPONSE_TIMEOUT = 300

=======
# seconds to wait for a credential response (prevents blocking forever)
MAX_CRED_RESPONSE_TIMEOUT = int(os.getenv('MAX_CRED_RESPONSE_TIMEOUT', '120'))
>>>>>>> d9e98518

def handle_connections(state, message):
    # TODO auto-accept?
    print("handle_connections()", state)
    return jsonify({"message": state})


def handle_credentials(state, message):
    # TODO auto-respond to proof requests
    if "thread_id" in message:
        print(datetime.now(), ">>> handle_credentials()", state, message["credential_exchange_id"], "thread:", message["thread_id"])
        set_credential_thread_id(
            message["credential_exchange_id"], message["thread_id"]
        )
    else:
        print(datetime.now(), ">>> handle_credentials()", state, message["credential_exchange_id"])
    if state == "stored":
        response = {"success": True, "result": message["credential_exchange_id"]}
        add_credential_response(message["credential_exchange_id"], response)
    if "thread_id" in message:
        print(datetime.now(), "<<< handle_credentials()", state, message["credential_exchange_id"], "thread:", message["thread_id"])
    else:
        print(datetime.now(), "<<< handle_credentials()", state, message["credential_exchange_id"])
    return jsonify({"message": state})


def handle_presentations(state, message):
    # TODO auto-respond to proof requests
    #print("handle_presentations()", state)
    return jsonify({"message": state})


def handle_get_active_menu(message):
    # TODO add/update issuer info?
    #print("handle_get_active_menu()", message)
    return jsonify({})


def handle_perform_menu_action(message):
    # TODO add/update issuer info?
    #print("handle_perform_menu_action()", message)
    return jsonify({})


def handle_register_issuer(message):
    # TODO add/update issuer info?
    #print("handle_register_issuer()")
    return jsonify({})


def handle_problem_report(message):
    print("handle_problem_report()", message)

    msg = message["~thread"]["thid"] + "::" + message["explain-ltxt"]
    response = {"success": False, "result": msg}
    add_credential_problem_report(message["~thread"]["thid"], response)

    return jsonify({})


class SendCredentialThread(threading.Thread):
    def __init__(self, credential_definition_id, cred_offer, url, headers):
        threading.Thread.__init__(self)
        self.credential_definition_id = credential_definition_id
        self.cred_offer = cred_offer
        self.url = url
        self.headers = headers

    def run(self):
        start_time = time.perf_counter()
        cred_data = None
        try:
            response = requests.post(
                self.url, json.dumps(self.cred_offer), headers=self.headers
            )
            response.raise_for_status()
            cred_data = response.json()
            result_available = add_credential_request(
                cred_data["credential_exchange_id"]
            )
            print(
                "Sent credential offer",
                cred_data["credential_exchange_id"],
                cred_data["connection_id"],
            )

            # wait for confirmation from the agent, which will include the credential exchange id
            if not result_available.wait(MAX_CRED_RESPONSE_TIMEOUT):
                add_credential_timeout_report(cred_data["credential_exchange_id"])
                print(
                    "Got credential timeout:",
                    cred_data["credential_exchange_id"],
                    cred_data["connection_id"],
                )
            else:
                print(
                    "Got credential response:",
                    cred_data["credential_exchange_id"],
                    cred_data["connection_id"],
                )
        except Exception as exc:
            print("got credential exception:", exc)
            # if cred_data is not set we don't have a credential to set status for
            if cred_data:
                add_credential_exception_report(
                    cred_data["credential_exchange_id"], exc
                )
            # don't re-raise; we want to log the exception as the credential error response

        self.cred_response = get_credential_response(
            cred_data["credential_exchange_id"]
        )
        processing_time = time.perf_counter() - start_time
        print("Got response", self.cred_response, "time=", processing_time)


def handle_send_credential(cred_input):
    """
    # other sample data
    sample_credentials = [
        {
            "schema": "ian-registration.ian-ville",
            "version": "1.0.0",
            "attributes": {
                "corp_num": "ABC12345",
                "registration_date": "2018-01-01", 
                "entity_name": "Ima Permit",
                "entity_name_effective": "2018-01-01", 
                "entity_status": "ACT", 
                "entity_status_effective": "2019-01-01",
                "entity_type": "ABC", 
                "registered_jurisdiction": "BC", 
                "effective_date": "2019-01-01",
                "expiry_date": ""
            }
        },
        {
            "schema": "ian-permit.ian-ville",
            "version": "1.0.0",
            "attributes": {
                "permit_id": str(uuid.uuid4()),
                "entity_name": "Ima Permit",
                "corp_num": "ABC12345",
                "permit_issued_date": "2018-01-01", 
                "permit_type": "ABC", 
                "permit_status": "OK", 
                "effective_date": "2019-01-01"
            }
        }
    ]
    """
    # construct and send the credential
    # print("Received credentials", cred_input)
    global app_config

    agent_admin_url = app_config["AGENT_ADMIN_URL"]

    start_time = time.perf_counter()
    processing_time = 0
    processed_count = 0

    # let's send a credential!
    cred_responses = []
    for credential in cred_input:
        cred_def_key = "CRED_DEF_" + credential["schema"] + "_" + credential["version"]
        credential_definition_id = app_config["schemas"][cred_def_key]
        cred_offer = {
            "connection_id": app_config["TOB_CONNECTION"],
            "credential_definition_id": credential_definition_id,
            "credential_values": credential["attributes"],
        }
        thread = SendCredentialThread(
            credential_definition_id,
            cred_offer,
            agent_admin_url + "/credential_exchange/send",
            ADMIN_REQUEST_HEADERS,
        )
        thread.start()
        thread.join()
        cred_responses.append(thread.cred_response)
        processed_count = processed_count + 1

    processing_time = time.perf_counter() - start_time
    print(">>> Processed", processed_count, "credentials in", processing_time)
    print("   ", processing_time/processed_count, "seconds per credential")

    return jsonify(cred_responses)<|MERGE_RESOLUTION|>--- conflicted
+++ resolved
@@ -322,14 +322,8 @@
 TOPIC_ISSUER_REGISTRATION = "issuer_registration"
 TOPIC_PROBLEM_REPORT = "problem-report"
 
-<<<<<<< HEAD
-# max 15 second wait for a credential response (prevents blocking forever)
-MAX_CRED_RESPONSE_TIMEOUT = 300
-
-=======
 # seconds to wait for a credential response (prevents blocking forever)
 MAX_CRED_RESPONSE_TIMEOUT = int(os.getenv('MAX_CRED_RESPONSE_TIMEOUT', '120'))
->>>>>>> d9e98518
 
 def handle_connections(state, message):
     # TODO auto-accept?
